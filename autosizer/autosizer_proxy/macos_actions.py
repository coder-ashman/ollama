--- conflicted
+++ resolved
@@ -302,13 +302,8 @@
         ordinal = int(event.get("ordinal") or len(rows) + 1)
         time_range = _escape_md(_format_time_range(event.get("start"), event.get("end")))
         title = _escape_md(event.get("title") or "Untitled Meeting")
-<<<<<<< HEAD
-        summary = event.get("summary") or ""
-        summary_block = f" — _{_escape_md(summary)}_" if summary else ""
-=======
         summary = _escape_md(event.get("summary") or "")
         summary_block = f"<br/><span style='color:#6b7280;'>{summary}</span>" if summary else ""
->>>>>>> 598ebca7
         organizer = _escape_md(event.get("organizer") or "—")
 
         required_trimmed = event.get("required_attendees") or []
@@ -319,11 +314,7 @@
             required_text = f"{required_text} +{overflow} more"
 
         optional_count = len(event.get("optional_attendees_full") or [])
-<<<<<<< HEAD
-        optional_fragment = f" _(optional attendees: {optional_count})_" if optional_count else ""
-=======
         optional_fragment = f"<br/><span style='color:#94a3b8;'>Optional: {optional_count}</span>" if optional_count else ""
->>>>>>> 598ebca7
         command_hint = f"`meetings_today_detail({ordinal})`"
 
         session_cell = f"**{title}**{summary_block}{optional_fragment}"
